#!/usr/bin/env python
# encoding: utf-8
#
# Reads input and generates nonsense based on it.
#
# Usage:
# ./nonsense.py [--lookback N] [--startword Hello] [--min-length 20] [--max-length 300] [--no-cache] [--only-cache] input_file_with_lotsa_words.txt
#
# Has quite good performance compared to last version. With the swedish bible
# it needs about 20MB RAM and can create new sentences in ~0.1s with a prebuilt cache.
#
# Initially created by Håkan Waara (hwaara@gmail.com) 14 October, 2012.
#
# Do what you want with it, but please give credit and contribute improvements!

import sqlite3
import sys
import random
import re

WRITE_TO_DB_AFTER_NUM_WORDS = 2000

def stderr(str):
    sys.stderr.write(str + "\n")

class MarkovChain(object):
    def __init__(self, input_file=None, lookback=3, no_cache=False):
        self.WORD_RE = re.compile(r"([\w\.\!\,]+)", re.UNICODE)
        self.NO_REAL_WORD_RE = re.compile(r"^[\d\.\,\:\;]*$")
        self.lookback = lookback

        if no_cache:
            self.conn = sqlite3.connect(":memory:")
        else:
            self.conn = sqlite3.connect("%s.markovdb~%d" % (input_file, lookback))

        self.c = self.conn.cursor()

        if input_file:
            self.input(input_file)

    def input(self, input_file):
        # check if cached db already exists
        if len(self.c.execute("SELECT name FROM sqlite_master WHERE type='table' AND name='markov_chain'").fetchall()) < 1:
            # re-generate everything from scratch.
            self.init_database()

            with open(input_file) as file:
                self.generate_markov_chain(file.read().decode("utf-8"))

    def init_database(self):
       self.c.execute("CREATE TABLE IF NOT EXISTS markov_chain (prefix text, suffix text, num_occurrences integer DEFAULT 0, probability real, UNIQUE (prefix, suffix) )");

    def generate_markov_chain(self, input):
        # interface to the db
<<<<<<< HEAD
        def add_suffix(prefix, suffix):
            self.c.execute("INSERT INTO markov_chain_temp (prefix, suffix) VALUES (?, ?)", (prefix, suffix))

        # create "temporary" table for initial data batch
        self.c.execute("DROP TABLE IF EXISTS markov_chain_temp")
        self.c.execute("CREATE TABLE markov_chain_temp (prefix text, suffix text)")
=======
        def save_suffixes(suffixes):
            self.c.executemany("INSERT OR IGNORE INTO markov_chain (prefix, suffix) VALUES (?, ?)", suffixes)
            self.c.executemany("UPDATE markov_chain SET num_occurences = num_occurences + 1 WHERE prefix=? AND suffix=?", suffixes)
>>>>>>> 2f7ae2f8

        # estimate num words so we can give progress
        word_count_estimate = input.count(' ') + 1

        prev_prefixes = []
<<<<<<< HEAD
        for counter, match in enumerate(re.finditer(self.WORD_RE, input)):
            word = match.groups()[0].lower()
            if not re.match(self.NO_REAL_WORD_RE, word):
                if counter % (word_count_estimate / 10) == 0:
                    stderr("%d%%" % int(counter / float(word_count_estimate) * 100.0))
=======
        unsaved_suffixes = []
        for counter, match in enumerate(re.finditer(self.WORD_RE, input)):
            word = match.groups()[0].lower()
            if not re.match(self.NO_REAL_WORD_RE, word):
                if counter % (word_count_estimate/10) == 0:
                    stderr("%d%%" % int(counter/float(word_count_estimate) * 100.0))
>>>>>>> 2f7ae2f8

                # add all prefixes => this word tuples
                for prefix in prev_prefixes:
                    unsaved_suffixes.append((prefix, word))

                # new meaning-prefix (if last word ended in dot)
                if prev_prefixes and prev_prefixes[-1][-1] == ".":
                    unsaved_suffixes.append(("^", word))

                # generate new prefixes
                if len(prev_prefixes) >= self.lookback:
                    # remove longest prefix and add current word to all of the remaining prefixes
                    prev_prefixes.pop(0)

                prev_prefixes = [prefix + " " + word for prefix in prev_prefixes]
                prev_prefixes.append(word)

            # flush suffixes to database
            if counter % WRITE_TO_DB_AFTER_NUM_WORDS == 0:
                save_suffixes(unsaved_suffixes)
                unsaved_suffixes = []

        # final save of suffixes to database
        save_suffixes(unsaved_suffixes)
        unsaved_suffixes = []

        self.conn.commit()

        stderr("Counting number of word occurrences...")

        # insert all rows from the temporary table into the final table, but
        # collapsed into one row per prefix+suffix combo, with its count in the
        # as num_occurrences in the final table
        self.c.execute("INSERT INTO markov_chain (prefix, suffix, num_occurrences)\
            SELECT prefix, suffix, count(*) FROM markov_chain_temp GROUP BY prefix, suffix")

        self.c.execute("DROP TABLE markov_chain_temp")

        self.conn.commit()

        stderr("Calculating probabilities...")

        # re-count from num occurences of each suffix => probability (from 0.0 - 1.0)
        for row in self.c.execute("SELECT prefix, sum(num_occurrences) FROM markov_chain GROUP BY prefix").fetchall():
            self.c.execute("UPDATE markov_chain SET probability=((1.0*num_occurrences)/?) WHERE prefix=?", (float(row[1]), row[0]))

        self.conn.commit()

        # vacuum database to keep disk usage to a minimum
        self.c.execute("VACUUM")

    def choose_next_word(self, from_prefix):
        random_choice = random.random()
        i = 0
        for row in self.c.execute("SELECT suffix, probability FROM markov_chain WHERE prefix=? ORDER BY RANDOM()", (from_prefix,)):
           i += row[1]
           if i >= random_choice:
               return row[0]

    def generate_sentence(self, start_word=None, min_words=5, max_length=140, prevent_recursion=False):
        first_word = None
        if start_word:
            first_word = self.choose_next_word(start_word.lower())

        if first_word:
            word_queue = [start_word, first_word]
            out = start_word.capitalize() + " " + first_word
        else:
            first_word = self.choose_next_word(start_word or "^")
            word_queue = [first_word]
            out = first_word.capitalize()

        while word_queue[-1].find(".") == -1:
            suggestion = None

            # randomize how many words prefix we should start trying at
            for num_words_to_try in reversed(range(1, random.randint(1, self.lookback) + 1)):
                if len(word_queue) >= num_words_to_try:
                    prefix = " ".join(word_queue[-num_words_to_try:])
                    suggestion = self.choose_next_word(prefix)
                    if suggestion:
                        break


            if not suggestion:
                break

            word_queue.append(suggestion)

        out = " ".join(word_queue)

        if len(word_queue) < min_words or len(out) > max_length and not prevent_recursion:
            # hack: re-try on average 10 times if we have bad outputs :)
            stderr("Output not ideal... retrying with another run. (max 10 times)")
            out = self.generate_sentence(prevent_recursion=(random.random() * 10 < 1))

        return out

if __name__ == "__main__":
    if len(sys.argv) < 2:
        stderr("Usage: ./nonsense.py [--lookback N] [--startword Hello] [--min-length 20] [--max-length 300] [--no-cache] [--only-cache] input_file_with_lotsa_words.txt")
        sys.exit(1)

    # default arguments
    start_word = None
    max_length = 140
    lookback = 3
    no_cache = False
    only_cache = False

    # ugly but simple enough argument handling
    args = sys.argv[1:]

    if "--startword" in args:
        i = args.index("--startword")
        start_word = args[i+1].decode("utf-8")
        del args[i+1]
        del args[i]
    if "--max-length" in args:
        i = args.index("--max-length")
        max_length = args[i+1]
        del args[i+1]
        del args[i]
    if "--lookback" in args:
        i = args.index("--lookback")
        lookback = args[i+1]
        del args[i+1]
    if "--no-cache" in args:
        i = args.index("--no-cache")
        no_cache = True
        del args[i]
    if "--only-cache" in args:
        i = args.index("--only-cache")
        only_cache = True
        del args[i]

    input_sources = args
    source = args[0]

    stderr("Generating Markov chain for input %s..." % source)
    markov_chain = MarkovChain(input_file=args[0], lookback=lookback, no_cache=no_cache)

    if only_cache:
        stderr("Told to only generate a cache, so exiting now.")
        sys.exit(0)

    stderr("Generating sentence...")
    print markov_chain.generate_sentence(start_word=start_word, max_length=max_length).encode("utf-8")<|MERGE_RESOLUTION|>--- conflicted
+++ resolved
@@ -53,37 +53,23 @@
 
     def generate_markov_chain(self, input):
         # interface to the db
-<<<<<<< HEAD
-        def add_suffix(prefix, suffix):
-            self.c.execute("INSERT INTO markov_chain_temp (prefix, suffix) VALUES (?, ?)", (prefix, suffix))
+        def save_suffixes(suffixes):
+            self.c.executemany("INSERT INTO markov_chain_temp (prefix, suffix) VALUES (?, ?)", suffixes)
 
         # create "temporary" table for initial data batch
         self.c.execute("DROP TABLE IF EXISTS markov_chain_temp")
         self.c.execute("CREATE TABLE markov_chain_temp (prefix text, suffix text)")
-=======
-        def save_suffixes(suffixes):
-            self.c.executemany("INSERT OR IGNORE INTO markov_chain (prefix, suffix) VALUES (?, ?)", suffixes)
-            self.c.executemany("UPDATE markov_chain SET num_occurences = num_occurences + 1 WHERE prefix=? AND suffix=?", suffixes)
->>>>>>> 2f7ae2f8
 
         # estimate num words so we can give progress
         word_count_estimate = input.count(' ') + 1
 
         prev_prefixes = []
-<<<<<<< HEAD
-        for counter, match in enumerate(re.finditer(self.WORD_RE, input)):
-            word = match.groups()[0].lower()
-            if not re.match(self.NO_REAL_WORD_RE, word):
-                if counter % (word_count_estimate / 10) == 0:
-                    stderr("%d%%" % int(counter / float(word_count_estimate) * 100.0))
-=======
         unsaved_suffixes = []
         for counter, match in enumerate(re.finditer(self.WORD_RE, input)):
             word = match.groups()[0].lower()
             if not re.match(self.NO_REAL_WORD_RE, word):
                 if counter % (word_count_estimate/10) == 0:
                     stderr("%d%%" % int(counter/float(word_count_estimate) * 100.0))
->>>>>>> 2f7ae2f8
 
                 # add all prefixes => this word tuples
                 for prefix in prev_prefixes:
@@ -167,7 +153,6 @@
                     if suggestion:
                         break
 
-
             if not suggestion:
                 break
 
